// Copyright (c) Facebook, Inc. and its affiliates
// SPDX-License-Identifier: MIT OR Apache-2.0

#![forbid(unsafe_code)]

//! This crate provides a way to extract format descriptions for Rust containers that
//! implement the Serialize and/or Deserialize trait(s) of Serde.
//!
//! Format descriptions are useful in several ways:
//! * Stored under version control, formats can be tested to prevent unintended modifications
//!   of binary serialization formats (e.g. by changing variant order).
//!
//! * Formats can be passed to [`serde-generate`](https://docs.rs/serde-generate)
//!   in order to generate class definitions and provide Serde-compatible binary
//!   serialization in other languages (C++, python, Java, etc).
//!
//! * Together with the module `json_converter`, formats allow dynamic translation of
//!   binary-serialized values to JSON and from JSON.
//!
//! # Quick Start
//!
//! Very often, Serde traits are simply implemented using Serde derive macros. In this case,
//! you may obtain format descriptions as follows:
//! * call `trace_simple_type` on the desired top-level container definition(s), then
//! * add a call to `trace_simple_type` for each `enum` type. (This will fix any `MissingVariants` error.)
//!
//! ```rust
//! # use serde::Deserialize;
//! # use serde_reflection::{Error, Samples, Tracer, TracerConfig};
//! #[derive(Deserialize)]
//! struct Foo {
//!   bar: Bar,
//!   choice: Choice,
//! }
//!
//! #[derive(Deserialize)]
//! struct Bar(u64);
//!
//! #[derive(Deserialize)]
//! enum Choice { A, B, C }
//!
//! # fn main() -> Result<(), Error> {
//! // Start the tracing session.
//! let mut tracer = Tracer::new(TracerConfig::default());
//!
//! // Trace the desired top-level type(s).
//! tracer.trace_simple_type::<Foo>()?;
//!
//! // Also trace each enum type separately to fix any `MissingVariants` error.
//! tracer.trace_simple_type::<Choice>()?;
//!
//! // Obtain the registry of Serde formats and serialize it in YAML (for instance).
//! let registry = tracer.registry()?;
//! let data = serde_yaml::to_string(&registry).unwrap();
//! assert_eq!(&data, r#"---
//! Bar:
//!   NEWTYPESTRUCT: U64
//! Choice:
//!   ENUM:
//!     0:
//!       A: UNIT
//!     1:
//!       B: UNIT
//!     2:
//!       C: UNIT
//! Foo:
//!   STRUCT:
//!     - bar:
//!         TYPENAME: Bar
//!     - choice:
//!         TYPENAME: Choice
//! "#);
//! # Ok(())
//! # }
//! ```
//!
//! # Features and Limitations
//!
//! `serde_reflection` is meant to extract formats for Rust containers (i.e. structs and
//! enums) with "reasonable" implementations of the Serde traits `Serialize` and
//! `Deserialize`.
//!
//! ## Supported features
//!
//! * Plain derived implementations obtained with `#[derive(Serialize, Deserialize)]` for
//!   Rust containers in the Serde [data model](https://serde.rs/data-model.html)
//!
//! * Customized derived implementations using Serde attributes that are compatible with
//!   binary serialization formats, such as `#[serde(rename = "Name")]`.
//!
//! * Hand-written implementations of `Deserialize` that are more restrictive than the
//!   derived ones, provided that `trace_value` is used during tracing to provide sample
//!   values for all such constrained types (see the detailed example below).
//!
//! * Mutually recursive types provided that the first variant of each enum is
//!   recursion-free. (For instance, `enum List { None, Some(Box<List>)}`.) Note that each
//!   enum must be traced separately with `trace_type` to discover all the variants.
//!
//! ## Unsupported idioms
//!
//! * Containers sharing the same base name (e.g. `Foo`) but from different modules. (Work
//!   around: use `#[serde(rename = ..)]`)
//!
//! * Generic types instantiated multiple times in the same tracing session. (Work around:
//!   use the crate [`serde-name`](https://crates.io/crates/serde-name) and its adapters `SerializeNameAdapter` and `DeserializeNameAdapter`.)
//!
//! * Attributes that are not compatible with binary formats (e.g. `#[serde(flatten)]`, `#[serde(tag = ..)]`)
//!
//! * Tracing type aliases. (E.g. `type Pair = (u32, u64)` will not create an entry "Pair".)
//!
//! * Mutually recursive types for which picking the first variant of each enum does not
//!   terminate. (Work around: re-order the variants. For instance `enum List {
//!   Some(Box<List>), None}` must be rewritten `enum List { None, Some(Box<List>)}`.)
//!
//! * Certain standard types such as `std::num::NonZeroU8` may not be tracked as a
//!   container and appear simply as their underlying primitive type (e.g. `u8`) in the
//!   formats. This loss of information makes it difficult to use `trace_value` to work
//!   around deserialization invariants (see example below). As a work around, you may
//!   override the default for the primitive type using `TracerConfig` (e.g. `let config =
//!   TracerConfig::default().default_u8_value(1);`).
//!
//! ## Security CAVEAT
//!
//! At this time, `HashSet<T>` and `BTreeSet<T>` are treated as sequences (i.e. vectors)
//! by Serde.
//!
//! Cryptographic applications using [BCS](https:/github.com/diem/bcs) **must** use
//! `HashMap<T, ()>` and `BTreeMap<T, ()>` instead. Using `HashSet<T>` or `BTreeSet<T>`
//! will compile but BCS-deserialization will not enforce canonicity (meaning unique,
//! well-ordered serialized elements in this case). In the case of `HashSet<T>`,
//! serialization will additionally be non-deterministic.
//!
//! # Troubleshooting
//!
//! The error type used in this crate provides a method `error.explanation()` to help with
//! troubleshooting during format tracing.
//!
//! # Detailed Example
//!
//! In the following, more complete example, we extract the Serde formats of two containers
//! `Name` and `Person` and demonstrate how to handle a custom implementation of `serde::Deserialize`
//! for `Name`.
//!
//! ```rust
//! # use serde::{Deserialize, Serialize};
//! use serde_reflection::{ContainerFormat, Error, Format, Samples, Tracer, TracerConfig};
//!
//! #[derive(Serialize, PartialEq, Eq, Debug, Clone)]
//! struct Name(String);
//! // impl<'de> Deserialize<'de> for Name { ... }
//! # impl<'de> Deserialize<'de> for Name {
//! #     fn deserialize<D>(deserializer: D) -> std::result::Result<Self, D::Error>
//! #     where
//! #         D: ::serde::Deserializer<'de>,
//! #     {
//! #         // Make sure to wrap our value in a container with the same name
//! #         // as the original type.
//! #         #[derive(Deserialize)]
//! #         #[serde(rename = "Name")]
//! #         struct InternalValue(String);
//! #         let value = InternalValue::deserialize(deserializer)?.0;
//! #         // Enforce some custom invariant
//! #         if value.len() >= 2 && value.chars().all(char::is_alphabetic) {
//! #             Ok(Name(value))
//! #         } else {
//! #             Err(<D::Error as ::serde::de::Error>::custom(format!(
//! #                 "Invalid name {}",
//! #                 value
//! #             )))
//! #         }
//! #     }
//! # }
//!
//! #[derive(Serialize, Deserialize, PartialEq, Eq, Debug, Clone)]
//! enum Person {
//!     NickName(Name),
//!     FullName { first: Name, last: Name },
//! }
//!
//! # fn main() -> Result<(), Error> {
//! // Start a session to trace formats.
//! let mut tracer = Tracer::new(TracerConfig::default());
//! // Create a store to hold samples of Rust values.
//! let mut samples = Samples::new();
//!
//! // For every type (here `Name`), if a user-defined implementation of `Deserialize` exists and
//! // is known to perform custom validation checks, use `trace_value` first so that `samples`
//! // contains a valid Rust value of this type.
//! let bob = Name("Bob".into());
//! tracer.trace_value(&mut samples, &bob)?;
//! assert!(samples.value("Name").is_some());
//!
//! // Now, let's trace deserialization for the top-level type `Person`.
//! // We pass a reference to `samples` so that sampled values are used for custom types.
//! let (format, values) = tracer.trace_type::<Person>(&samples)?;
//! assert_eq!(format, Format::TypeName("Person".into()));
//!
//! // As a byproduct, we have also obtained sample values of type `Person`.
//! // We can see that the user-provided value `bob` was used consistently to pass
//! // validation checks for `Name`.
//! assert_eq!(values[0], Person::NickName(bob.clone()));
//! assert_eq!(values[1], Person::FullName { first: bob.clone(), last: bob.clone() });
//!
//! // We have no more top-level types to trace, so let's stop the tracing session and obtain
//! // a final registry of containers.
//! let registry = tracer.registry()?;
//!
//! // We have successfully extracted a format description of all Serde containers under `Person`.
//! assert_eq!(
//!     registry.get("Name").unwrap(),
//!     &ContainerFormat::NewTypeStruct(Box::new(Format::Str)),
//! );
//! match registry.get("Person").unwrap() {
//!     ContainerFormat::Enum(variants) => assert_eq!(variants.len(), 2),
//!      _ => panic!(),
//! };
//!
//! // Export the registry in YAML.
//! let data = serde_yaml::to_string(&registry).unwrap();
//! assert_eq!(&data, r#"---
//! Name:
//!   NEWTYPESTRUCT: STR
//! Person:
//!   ENUM:
//!     0:
//!       NickName:
//!         NEWTYPE:
//!           TYPENAME: Name
//!     1:
//!       FullName:
//!         STRUCT:
//!           - first:
//!               TYPENAME: Name
//!           - last:
//!               TYPENAME: Name
//! "#);
//! # Ok(())
//! # }
//! ```
//!
//! # Tracing Serialization with `trace_value`
//!
//! Tracing the serialization of a Rust value `v` consists of visiting the structural
//! components of `v` in depth and recording Serde formats for all the visited types.
//!
//! ```rust
//! # use serde_reflection::*;
//! # use serde::Serialize;
//! #[derive(Serialize)]
//! struct FullName<'a> {
//!   first: &'a str,
//!   middle: Option<&'a str>,
//!   last: &'a str,
//! }
//!
//! # fn main() -> Result<(), Error> {
//! let mut tracer = Tracer::new(TracerConfig::default());
//! let mut samples = Samples::new();
//! tracer.trace_value(&mut samples, &FullName { first: "", middle: Some(""), last: "" })?;
//! let registry = tracer.registry()?;
//! match registry.get("FullName").unwrap() {
//!     ContainerFormat::Struct(fields) => assert_eq!(fields.len(), 3),
//!     _ => panic!(),
//! };
//! # Ok(())
//! # }
//! ```
//!
//! This approach works well but it can only recover the formats of datatypes for which
//! nontrivial samples have been provided:
//!
//! * In enums, only the variants explicitly covered by user samples will be recorded.
//!
//! * Providing a `None` value or an empty vector `[]` within a sample may result in
//!   formats that are partially unknown.
//!
//! ```rust
//! # use serde_reflection::*;
//! # use serde::Serialize;
//! # #[derive(Serialize)]
//! # struct FullName<'a> {
//! #   first: &'a str,
//! #   middle: Option<&'a str>,
//! #   last: &'a str,
//! # }
//! # fn main() -> Result<(), Error> {
//! let mut tracer = Tracer::new(TracerConfig::default());
//! let mut samples = Samples::new();
//! tracer.trace_value(&mut samples, &FullName { first: "", middle: None, last: "" })?;
//! assert_eq!(tracer.registry().unwrap_err(), Error::UnknownFormatInContainer("FullName".to_string()));
//! # Ok(())
//! # }
//! ```
//!
//! For this reason, we introduce a complementary set of APIs to trace deserialization of types.
//!
//! # Tracing Deserialization with `trace_type<T>`
//!
//! Deserialization-tracing APIs take a type `T`, the current tracing state, and a
//! reference to previously recorded samples as input.
//!
//! ## Core Algorithm and High-Level API
//!
//! The core algorithm `trace_type_once<T>`
//! attempts to reconstruct a witness value of type `T` by exploring the graph of all the types
//! occurring in the definition of `T`. At the same time, the algorithm records the
//! formats of all the visited structs and enum variants.
//!
//! For the exploration to be able to terminate, the core algorithm `trace_type_once<T>` explores
//! each possible recursion point only once (see paragraph below).
//! In particular, if `T` is an enum, `trace_type_once<T>` discovers only one variant of `T` at a time.
//!
//! For this reason, the high-level API `trace_type<T>`
//! will repeat calls to `trace_type_once<T>` until all the variants of `T` are known.
//! Variant cases of `T` are explored in sequential order, starting with index `0`.
//!
//! ## Coverage Guarantees
//!
//! Under the assumptions listed below, a single call to `trace_type<T>` is guaranteed to
//! record formats for all the types that `T` depends on. Besides, if `T` is an enum, it
//! will record all the variants of `T`.
//!
//! (0) Container names must not collide. If this happens, consider using `#[serde(rename = "name")]`,
//! or implementing serde traits manually.
//!
//! (1) The first variants of mutually recursive enums must be a "base case". That is,
//! defaulting to the first variant for every enum type (along with `None` for option values
//! and `[]` for sequences) must guarantee termination of depth-first traversals of the graph of type
//! declarations.
//!
//! (2) If a type runs custom validation checks during deserialization, sample values must have been provided
//! previously by calling `trace_value`. Besides, the corresponding registered formats
//! must not contain unknown parts.
//!
//! ## Design Considerations
//!
//! Whenever we traverse the graph of type declarations using deserialization callbacks, the type
//! system requires us to return valid Rust values of type `V::Value`, where `V` is the type of
//! a given `visitor`. This contraint limits the way we can stop graph traversal to only a few cases.
//!
//! The first 4 cases are what we have called *possible recursion points* above:
//!
//! * while visiting an `Option<T>` for the second time, we choose to return the value `None` to stop;
//! * while visiting an `Seq<T>` for the second time, we choose to return the empty sequence `[]`;
//! * while visiting an `Map<K, V>` for the second time, we choose to return the empty map `{}`;
//! * while visiting an `enum T` for the second time, we choose to return the first variant, i.e.
//!   a "base case" by assumption (1) above.
//!
//! In addition to the cases above,
//!
//! * while visiting a container, if the container's name is mapped to a recorded value,
//!   we MAY decide to use it.
//!
//! The default configuration `TracerConfig:default()` always picks the recorded value for a
//! `NewTypeStruct` and never does in the other cases.
//!
//! For efficiency reasons, the current algorithm does not attempt to scan the variants of enums
//! other than the parameter `T` of the main call `trace_type<T>`. As a consequence, each enum type must be
//! traced separately.

mod de;
mod error;
mod format;
mod ser;
mod trace;
mod value;

<<<<<<< HEAD
pub use de::Deserializer;
=======
#[cfg(feature = "json")]
pub mod json_converter;

>>>>>>> df819c4d
pub use error::{Error, Result};
pub use format::{ContainerFormat, Format, FormatHolder, Named, Variable, VariantFormat};
pub use ser::Serializer;
pub use trace::{EnumProgress, Registry, Samples, Tracer, TracerConfig};
pub use value::Value;<|MERGE_RESOLUTION|>--- conflicted
+++ resolved
@@ -365,13 +365,10 @@
 mod trace;
 mod value;
 
-<<<<<<< HEAD
-pub use de::Deserializer;
-=======
 #[cfg(feature = "json")]
 pub mod json_converter;
 
->>>>>>> df819c4d
+pub use de::Deserializer;
 pub use error::{Error, Result};
 pub use format::{ContainerFormat, Format, FormatHolder, Named, Variable, VariantFormat};
 pub use ser::Serializer;
